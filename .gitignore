*.pyc
/*.pyc
*.pth
__pycache__/

mamba*

data/

checkpoints/

<<<<<<< HEAD
mamba*

logs/

TODO.md
=======
TODO.md

logs/
>>>>>>> 521e4ddf
<|MERGE_RESOLUTION|>--- conflicted
+++ resolved
@@ -9,14 +9,6 @@
 
 checkpoints/
 
-<<<<<<< HEAD
-mamba*
-
-logs/
-
-TODO.md
-=======
 TODO.md
 
-logs/
->>>>>>> 521e4ddf
+logs/